--- conflicted
+++ resolved
@@ -11,11 +11,9 @@
 sys.path.append(this_path)
 from gtf_utils import loadgene
 from fasta_utils import FastaFile
-<<<<<<< HEAD
 import warnings
-=======
+
 from kipoi.metadata import GenomicRanges
->>>>>>> e50a2660
 
 
 bases = ['A', 'C', 'G', 'T']
@@ -102,10 +100,10 @@
         out['metadata']['stop'] = branch.grange[1]
         out['metadata']['biotype'] = branch.biotype
         out['metadata']['ranges'] = GenomicRanges(branch.chrom,
-                                                      branch.grange[0] - 1,  # use 0-base indexing
-                                                      branch.grange[1],
-                                                      branch.geneID + "_" + branch.transcriptID,
-                                                      branch.strand)
+                                                  branch.grange[0] - 1,  # use 0-base indexing
+                                                  branch.grange[1],
+                                                  branch.geneID + "_" + branch.transcriptID,
+                                                  branch.strand)
 
         return out
 
