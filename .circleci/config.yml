version: 2.1


variables:
  defaults: &defaults
    machine: # executor type
      image: ubuntu-2004:current
    resource_class: medium
    working_directory: ~/repo
    environment:
      GIT_LFS_SKIP_SMUDGE: "1"
  install_conda: &install_conda
    run:
      name: Install miniconda3
      command: |
        sudo apt-get update && sudo apt-get install -y build-essential libz-dev libcurl3-dev libarchive-dev gcc && \
        wget --quiet https://repo.anaconda.com/miniconda/Miniconda3-latest-Linux-x86_64.sh -O ~/miniconda.sh && \
        /usr/bin/bash ~/miniconda.sh -b && \
        rm ~/miniconda.sh && \
        ~/miniconda3/bin/conda clean -tipsy && \
        sudo ln -s ~/miniconda3/etc/profile.d/conda.sh /etc/profile.d/conda.sh && \
        echo ". ~/miniconda3/etc/profile.d/conda.sh" >> $BASH_ENV && \
        echo "conda activate base" >> $BASH_ENV
  update_conda: &update_conda
    run:
      name: Update conda
      command: conda update -n base conda
  install_mamba_solver: &install_mamba_solver
    run:
      name: Install mamba solver (experimental)
      command: conda install -n base conda-libmamba-solver
  install_sys_deps: &install_sys_deps
    run:
      name: install build-essential
      command: apt-get update --allow-releaseinfo-change && apt-get install -y build-essential libz-dev libcurl3-dev curl
  install_gitlfs: &install_gitlfs
    run:
      name: Install git-lfs
      command: conda install --yes -c conda-forge git-lfs && git lfs install
  install_additional_pkgs: &install_additional_pkgs
    run:
      name: Install hdf5 and pkgconfig
      command: conda install --yes -c conda-forge hdf5=1.10.6 pkgconfig
  install_singularity: &install_singularity
    run:
      name: Install Singularity
      command: |
        conda install --yes -c conda-forge singularity
  install_apptainer: &install_apptainer
    run:
      name: Install Apptainer from source
      command: |
        echo 'export CI_JOB_PY_YAML="$CI_JOB_PY_YAML"' >> $BASH_ENV
        sudo apt-get -q update && sudo apt-get install -y build-essential squashfs-tools libseccomp-dev cryptsetup libhdf5-serial-dev pkg-config
        wget https://github.com/apptainer/apptainer/releases/download/v1.0.2/apptainer_1.0.2_amd64.deb 
        sudo apt install ~/repo/apptainer_1.0.2_amd64.deb
        apptainer --version    
  restore_cache: &restore_cache
    restore_cache:
      keys:
        - source-v2-{{ .Branch }}-{{ .Revision }}
        - source-v2-{{ .Branch }}-
        - source-v2-master-
        - source-v2-
  setup: &setup
    run: 
      name: Setup Kipoi
      command: .circleci/setup.sh
  store_artifacts: &store_artifacts
    store_artifacts:
      path: test-reports
      destination: test-reports
  sync: &sync
    run:
      name: Sync kipoi models and containers repo
<<<<<<< HEAD
      command: curl -X POST \
      -H "Accept: application/vnd.github.v3+json" \
      -H "Authorization: token $SYNC_TOKEN" https://api.github.com/repos/kipoi/kipoi-containers/dispatches -d '{"event_type":"sync"}'
=======
      command: curl -X POST -H "Accept:application/vnd.github.v3+json" -H "Authorization:token $SYNC_TOKEN" https://api.github.com/repos/kipoi/kipoi-containers/dispatches -d '{"event_type":"sync"}'
>>>>>>> 1d8efb93

jobs:
  sync_containers:
    <<: *defaults
    steps:
      - *install_conda  
      - *sync

  # test only the newly added model
  test_new_models:
    <<: *defaults
    steps:
      - checkout
      - *install_conda
      - *update_conda   
      - *install_mamba_solver
      # - *install_sys_deps
      - *install_gitlfs
      - *install_additional_pkgs
      # - *restore_cache
      - *setup
      - run:
          name: run tests
          command: kipoi test-source kipoi --git-range master HEAD --verbose
      - *store_artifacts
    
  # test only the newly added model with singularity
  test_new_models_singularity:
    <<: *defaults
    steps:
      - checkout
      - *install_apptainer
      - *install_conda
      - *update_conda   
      - *install_mamba_solver
      # - *install_sys_deps
      - *install_gitlfs
      - *install_additional_pkgs
      # - *restore_cache
      - *setup
      - run:
          name: run tests
          command: kipoi test-source kipoi --git-range master HEAD --verbose --singularity
      - *store_artifacts
  
  # test all models in the repo
  test_all_models:
    parameters:
      num_of_shards: 
        type: integer
      shard_id:
        type: integer 
    <<: *defaults
    steps:
      - checkout
      - *install_conda 
      - *update_conda
      - *install_mamba_solver
      # - *install_sys_deps
      - *install_gitlfs
      - *install_additional_pkgs
      # - *restore_cache
      - *setup
      - run:
          name: run tests
          # Use  --clean_env to remove the environment of each model
          no_output_timeout: 60m
          command: kipoi test-source kipoi --all --num_of_shards << parameters.num_of_shards >> --shard_id << parameters.shard_id >>
      - *store_artifacts

  # test all models in the repo
  test_all_models_singularity:
    parameters:
      num_of_shards: 
        type: integer
      shard_id:
        type: integer 
    <<: *defaults
    steps:
      - checkout
      - *install_apptainer
      - *install_conda
      - *update_conda   
      - *install_mamba_solver
      # - *install_sys_deps
      - *install_gitlfs
      - *install_additional_pkgs
      # - *restore_cache
      - *setup
      - run:
          name: run tests
          # Use  --clean_env to remove the environment of each model
          no_output_timeout: 60m
          command: kipoi test-source kipoi --all --num_of_shards << parameters.num_of_shards >> --shard_id << parameters.shard_id >> --singularity
      - *store_artifacts


  test_all_models_common_env:
    parameters:
      num_of_shards: 
        type: integer
      shard_id:
        type: integer 
    <<: *defaults
    steps:
      - checkout
      - *install_conda 
      - *update_conda  
      - *install_mamba_solver
      # - *install_sys_deps
      - *install_gitlfs
      - *install_additional_pkgs
      # - *restore_cache
      - *setup
      - run:
          name: run tests in common environments
          no_output_timeout: 60m
          command: kipoi test-source kipoi --all --common_env --num_of_shards << parameters.num_of_shards >> --shard_id << parameters.shard_id >>
      - *store_artifacts

  date_release:
    <<: *defaults
    steps:
      - run:
          name: Tag and push
          command: |
            VERSION=$(date "+%Y-%m-%d")
            API_JSON=$(printf '{"tag_name": "v%s","target_commitish": "master","name": "v%s","body": "Release of version %s","draft": false,"prerelease": false}' $VERSION $VERSION $VERSION)
            curl --data "$API_JSON" https://api.github.com/repos/kipoi/models/releases?access_token=$GITHUB_TOKEN


workflows:
  version: 2.1

  # workflow for testing pushes and PRs
  test-models:
     jobs:
       - test_new_models:
           filters:
             branches:
               ignore:
                 - master
                 - test_all
                 - sharedenvupdate
       - test_new_models_singularity:
           filters:
             branches:
               ignore:
                 - master
                 - test_all
                 - sharedenvupdate                      
  test-all-branch:
     jobs:
       - test_all_models:
           matrix:
             parameters:
               num_of_shards: [8]
               shard_id: [0, 1, 2, 3, 4, 5, 6, 7]
           filters:
             branches:
               only:
                 - master
                 - test_all
       - test_all_models_singularity:
           matrix:
             parameters:
               num_of_shards: [12]
               shard_id: [0, 1, 2, 3, 4, 5, 6, 7, 8, 9, 10, 11]
           filters:
             branches:
               only:
                 - master
                 - test_all
       - test_all_models_common_env:
           matrix:
             parameters:
               num_of_shards: [4]
               shard_id: [0, 1, 2, 3]
           filters:
             branches:
               only:
                 - master
                 - test_all
                 - sharedenvupdate
       - sync_containers:
           context:
             - sync-kipoi-containers
           requires:
             - test_all_models
             - test_all_models_common_env
           filters:
             branches:
               only:
                 - master
                 - test_all
          

  # workflow for testing all the models
  # on the master branch overnight
  kipoi-nightly-test:
     triggers:
       - schedule:
           cron: "0 0 * * *"
           filters:
             branches:
               only:
                 - master
     jobs:
       - test_all_models:
          matrix:
            parameters:
              num_of_shards: [8]
              shard_id: [0, 1, 2, 3, 4, 5, 6, 7]
       - test_all_models_singularity:
          matrix:
            parameters:
              num_of_shards: [12]
              shard_id: [0, 1, 2, 3, 4, 5, 6, 7, 8, 9, 10, 11]
       - test_all_models_common_env:
          matrix:
            parameters:
              num_of_shards: [4]
              shard_id: [0, 1, 2, 3]


  weekly-tag:
     triggers:
       - schedule:
           cron: "0 0 * * 0"
           filters:
             branches:
               only:
                 - master
     jobs:
       - date_release<|MERGE_RESOLUTION|>--- conflicted
+++ resolved
@@ -73,13 +73,7 @@
   sync: &sync
     run:
       name: Sync kipoi models and containers repo
-<<<<<<< HEAD
-      command: curl -X POST \
-      -H "Accept: application/vnd.github.v3+json" \
-      -H "Authorization: token $SYNC_TOKEN" https://api.github.com/repos/kipoi/kipoi-containers/dispatches -d '{"event_type":"sync"}'
-=======
       command: curl -X POST -H "Accept:application/vnd.github.v3+json" -H "Authorization:token $SYNC_TOKEN" https://api.github.com/repos/kipoi/kipoi-containers/dispatches -d '{"event_type":"sync"}'
->>>>>>> 1d8efb93
 
 jobs:
   sync_containers:
