--- conflicted
+++ resolved
@@ -83,19 +83,6 @@
             return len(self.spliceSites)
 
     def __getitem__(self, idx):
-<<<<<<< HEAD
-        gene = self.AS[idx]
-        out = {}
-        seq, seq_range = self.get_seq(gene)
-        out['inputs'] = seq
-        out['metadata'] = {}
-        out['metadata']['geneName'] = gene.geneName
-        out['metadata']['chrom'] = gene.chrom
-        out['metadata']['strand'] = gene.strand
-        out['metadata']['start'] = gene.start
-        out['metadata']['stop'] = gene.stop
-        out['metadata']['seq_range'] = seq_range
-=======
         out = {}       
         
         if self.MISO_AS:
@@ -121,8 +108,6 @@
                                                       spliceSite.grange[1],
                                                       spliceSite.geneID,
                                                       spliceSite.strand)
-
->>>>>>> f572803e
         return out
 
     def get_seq(self, gene):
@@ -134,31 +119,12 @@
         if gene.strand == "+":
             seq_ranges = exons[:-1, 1].reshape(-1, 1) + np.array([-self.overhang + 1, self.overhang])
         else:
-<<<<<<< HEAD
-            seq_range = exons[1:, 0] + np.array([-self.overhang, self.overhang - 1])
-        seq = self.fasta.get_seq(gene.chrom,
-                                 seq_range,
-                                 gene.strand)
-        if genomic_reorder:
-            if gene.strand == "-":
-                seq = seq[::-1]
-        return {"seq": seq}, seq_range
-
-    @property
-    def genes(self):
-        return self._genes
-
-    @genes.setter
-    def genes(self, value):
-        self._genes = value
-=======
             seq_ranges = exons[:-1, 0].reshape(-1, 1) + np.array([-self.overhang, self.overhang - 1])
         seq = [self.fasta.get_seq(gene.chrom,
                                   seq_range,
                                   gene.strand)
                for seq_range in seq_ranges]
         return np.array(seq)
->>>>>>> f572803e
 
     def _get_spliceSites(self, gene):
         ''' Get splice site sequence for all transcripts of a single gene.
