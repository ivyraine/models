--- conflicted
+++ resolved
@@ -164,21 +164,7 @@
                                   seq_range,
                                   gene.strand)
                for seq_range in seq_ranges]
-<<<<<<< HEAD
-        if genomic_reorder:
-            if gene.strand == "-":
-                # TODO - this is just reversed, but not reverse complemented!
-                seq = seq[::-1]
-
-        return ({"seq": np.array(seq)}, seq_ranges)
-
-    @property
-    def genes(self):
-        return self._genes
-=======
         return np.array(seq), seq_ranges
->>>>>>> f572803e
-
 
     def _get_spliceSites(self, gene):
         ''' Get splice site sequence for all transcripts of a single gene.
