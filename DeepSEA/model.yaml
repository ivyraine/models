--- conflicted
+++ resolved
@@ -33,13 +33,9 @@
   targets:
     name: epigen_mod
     shape: (918, )
-<<<<<<< HEAD
     doc: Probability of a specific epigentic feature
-=======
-    descr: Probability of a specific epigentic feature
 postprocessing:
     - type: variant_effects
       args:
           seq_input:
             - seq
->>>>>>> 077aeafa
