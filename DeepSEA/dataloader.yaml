type: Dataset
defined_as: dataloader.py::SeqDataset
args:
  intervals_file:
    doc: bed3 file with `chrom start end id score strand`
    example: example_files/intervals.bed
  fasta_file:
    doc: Reference genome sequence
    example: example_files/hg38_chr22.fa
  target_file:
    doc: path to the targets (.tsv) file
    optional: True
info:
  authors:
      - name: Lara Urban
        github: LaraUrban
      - name: Ziga Avsec
        github: avsecz
  doc: Dataloader for the DeepSEA model.
dependencies:
  conda:
    - python=3.5
    - numpy
    - pandas
  pip:
    # - genomelake
    - pybedtools
output_schema:
  inputs:
    name: seq
    shape: (1000, 4)
    special_type: DNASeq
    doc: DNA sequence
    associated_metadata: ranges
  targets:
    name: epigen_mod
    shape: (918, )
    doc: Specific epigentic feature class (multi-task binary classification)
  metadata:
    ranges:
      type: GenomicRanges
<<<<<<< HEAD
      doc: Ranges describing inputs.seq
=======
      descr: Ranges describing inputs.seq
postprocessing:
    - type: variant_effects
      args:
          bed_input:
            - intervals_file
>>>>>>> 077aeafa
<|MERGE_RESOLUTION|>--- conflicted
+++ resolved
@@ -39,13 +39,9 @@
   metadata:
     ranges:
       type: GenomicRanges
-<<<<<<< HEAD
       doc: Ranges describing inputs.seq
-=======
-      descr: Ranges describing inputs.seq
 postprocessing:
     - type: variant_effects
       args:
           bed_input:
-            - intervals_file
->>>>>>> 077aeafa
+            - intervals_file